--- conflicted
+++ resolved
@@ -1,19 +1,11 @@
-<<<<<<< HEAD
-from fastapi import FastAPI, HTTPException, Depends, File, UploadFile
-=======
 from fastapi import FastAPI, HTTPException, Depends, UploadFile, File, Response
->>>>>>> be9504ed
 from pydantic import BaseModel, Field
 import os
 import torch
 from typing import Union, List
 from sqlalchemy.orm import Session
 import pandas as pd
-<<<<<<< HEAD
 from io import StringIO
-=======
-import io
->>>>>>> be9504ed
 
 # Import shared functions and model loader
 from api.models import load_model
